--- conflicted
+++ resolved
@@ -27,12 +27,9 @@
         'scipy',
         'torch',
         'trajnettools',
-<<<<<<< HEAD
         'pysparkling',
-=======
         'joblib',
         'pandas',
->>>>>>> 8348c175
     ],
     extras_require={
         'test': [
